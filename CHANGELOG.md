# Change Log
All notable changes to this project will be documented in this file.
Adheres to [Semantic Versioning](http://semver.org/).

---

## 6.1.3 (TBD)

<<<<<<< HEAD
* ormlite-jdbc version 6.1
* tiff version 3.0.0
* Bounding Box world bounds shortcuts for WGS84 and Web Mercator
=======
* geopackage-core version 6.1.2
* ormlite-jdbc version 6.1
* tiff version 3.0.0
* TileCreator dynamic separated tile width and height determination adjustment
>>>>>>> 7079093e

## [6.1.2](https://github.com/ngageoint/geopackage-java/releases/tag/6.1.2) (12-17-2021)

* UrlTileGenerator HTTP Method and Header field values support
* FeatureTiles FeatureIndexManager and FeatureIndexResults support
* TileCreator improved tile sizes when tile width and/or height are not specified

## [6.1.1](https://github.com/ngageoint/geopackage-java/releases/tag/6.1.1) (11-10-2021)

* Java 11
* geopackage-core version 6.1.1
* ormlite-jdbc version 5.7
* Tile Generator PNG quality compression support through Java 11

## [6.1.0](https://github.com/ngageoint/geopackage-java/releases/tag/6.1.0) (11-04-2021)

* geopackage-core version 6.1.0
* tiff version 2.0.5
* sqlite-jdbc version 3.36.0.3
* UrlTileGenerator URL bounds generation fix for degree projections (WGS84 WMS)
* SQLExec inclusion of projection info in GeoPackage table info

## [6.0.0](https://github.com/ngageoint/geopackage-java/releases/tag/6.0.0) (07-06-2021)

* geopackage-core version 6.0.0
* ormlite-jdbc version 5.6
* sqlite-jdbc version 3.36.0.1
* tiff version 2.0.3
* maven plugin version updates

## [5.0.0](https://github.com/ngageoint/geopackage-java/releases/tag/5.0.0) (03-09-2021)

* geopackage-core version 5.0.0
* ormlite-jdbc version 5.3
* sqlite-jdbc version 3.34.0
* Tile table reprojections, including standalone utility
* Omit null values in inserts
* Tile DAO map zoom levels
* SQL Exec enhancements, including reprojections and count shortcuts

## [4.0.0](https://github.com/ngageoint/geopackage-java/releases/tag/4.0.0) (07-14-2020)

* geopackage-core version 4.0.0
* tiff version 2.0.2
* sqlite-jdbc version 3.32.3
* Community extensions decoupling and management, including class repackaging
* Contents Data Type refactor, core data types and expanded custom data type support
* GeoPackage Manager refactor and enhancements
* DAO options to enable modifying row ids or disable column value type validation
* Distinct select statement queries and counts
* Lazy on demand result set counts
* GeoPackage DAO by table and file size methods
* Tile creation projection fix for different projections in the same unit
* SQL Exec enhancements, including projected bounds, checks, file size, and Well-Known Text geometries
* SRS and Projection shortcut methods
* Standalone Utilities out of bounds fix when ending on an argument

## [3.5.0](https://github.com/ngageoint/geopackage-java/releases/tag/3.5.0) (03-10-2020)

* geopackage-core version 3.5.0
* sqlite-jdbc version 3.30.1
* Tile Generator option to skip pre-existing tiles when updating a GeoPackage
* URL Tile Generator continuation by skipping existing tiles (option to force replace)
* XYZ tile rebranding, previously referred to as standard and/or Google
* Separation of columns from user tables
* Queries by specified columns
* Feature Preview for drawing a single preview tile of features
* Feature Style Extension fix to use an individual feature style over a default table icon
* GeoPackageImpl and FeatureIndexGeoPackageResults classes changed to be public

## [3.4.0](https://github.com/ngageoint/geopackage-java/releases/tag/3.4.0) (11-14-2019)

* geopackage-core version 3.4.0
* sqlite-jdbc version 3.28.0
* Tile Reader bug fix causing file system tiles to be skipped
* Database result column value fixes for new sqlite-jdbc version
* Feature Index Manager catches and logs index type errors, attempts next index type
* Fixed out of bounds iteration errors on Manual Feature Query Results and Feature Index List Results
* RTree, Feature Table Index, and Manual Feature Query: feature query and count methods with additional arguments, nested single SQL queries
* Feature Index Manager, single nested SQL queries for features with additional query argument options
* Feature Index Results id iteration shortcut to retrieve id without creating full features
* Additional connection and DAO query and count methods
* Additional user result get value and id methods

## [3.3.0](https://github.com/ngageoint/geopackage-java/releases/tag/3.3.0) (07-10-2019)

* geopackage-core version 3.3.0
* Transaction shortcut methods for the GeoPackages, connections, and User DAOs
* Feature Tiles geometry caching
* GeoPackage User Custom DAO retrieval
* Table Readers moved to geopackage-core
* Automatically enable foreign key checks for new connections without preexisting violations
* GeoPackage table foreign key check
* SQLExec Standalone Utility for GeoPackage command line SQL execution
* OGC API Features download to GeoPackage support

## [3.2.0](https://github.com/ngageoint/geopackage-java/releases/tag/3.2.0) (04-02-2019)

* geopackage-core version 3.2.0
* tiff version 2.0.1
* sqlite-jdbc version 3.25.2
* NGA [Contents Id](http://ngageoint.github.io/GeoPackage/docs/extensions/contents-id.html) Extension
* NGA [Feature Style](http://ngageoint.github.io/GeoPackage/docs/extensions/feature-style.html) Extension
* OGC [Related Tables](http://www.geopackage.org/18-000.html) Extension improvements
* Feature Tile drawing and generator improvements including scaling, styles, and layering
* FeatureIndexResults id iteration option in place of reading full feature rows
* Feature Cache for memory caching feature rows in a single table
* Feature Cache Tables for memory caching feature rows from multiple single GeoPackage tables
* Feature Row geometry type accessor
* FeatureTileGen argument support for tile scale, icon dimensions, and ignoring styles
* GeoPackage creation example updates
* Eclipse project cleanup

## [3.1.0](https://github.com/ngageoint/geopackage-java/releases/tag/3.1.0) (10-04-2018)

* geopackage-core version 3.1.0
* User Table DAO projected bounding box methods
* GeoPackage Connection and SQLUtils query improvements
* ResultSet Result interface implementation, utilized by UserResultSet
* RTree improvements for querying geometries
* Feature Table Index chunked limit queries when indexing
* Feature Index Manager to manage and query multiple index types
* Feature Index Results interface and implementations
* Feature Row geometry value and envelope methods
* Feature Table Reader ignore case of geometry column name
* Manual Feature Queries for unindexed geometries
* Tile Reader directory checking shortcut when processing raw images

## [3.0.2](https://github.com/ngageoint/geopackage-java/releases/tag/3.0.2) (07-27-2018)

* geopackage-core version 3.0.2
* Properties Extension for saving GeoPackage metadata in the file
* Properties Manager for using the Properties Extension on multiple open GeoPackages
* Additional SQL Utils query methods and null query result method fixes
* Additional GeoPackage Connection query methods
* GeoPackageCache implementation
* GeoPackageManager automatically adds extension as needed

## [3.0.1](https://github.com/ngageoint/geopackage-java/releases/tag/3.0.1) (07-13-2018)

* geopackage-core version 3.0.1
* Related Tables Extension support (DRAFT version 0.1)
* User row copy methods
* User DAO support for id-less schemas
* Custom User connection, DAO, result set, row, and table reader implementations
* Javadoc warning fixes
* ormlite-jdbc version 5.1
* sqlite-jdbc version 3.23.1
* maven and sonatype plugin version updates

## [3.0.0](https://github.com/ngageoint/geopackage-java/releases/tag/3.0.0) (05-17-2018)

* geopackage-core version updated to 3.0.0
* [GeoPackage Core](https://github.com/ngageoint/geopackage-core-java) new WKB dependency on [Simple Features WKB library](https://github.com/ngageoint/simple-features-wkb-java)
  * Package names in dependent classes must be updated
  * GeometryType code calls must be replaced using GeometryCodes
* [GeoPackage Core](https://github.com/ngageoint/geopackage-core-java) new projection dependency on [Simple Features Projections library](https://github.com/ngageoint/simple-features-proj-java)
  * Package names in dependent classes must be updated
  * ProjectionFactory SRS calls must be replaced using SpatialReferenceSystem projection method
  * ProjectionTransform bounding box calls must be replaced using BoundingBox transform method

## [2.0.2](https://github.com/ngageoint/geopackage-java/releases/tag/2.0.2) (03-20-2018)

* Tile Scaling extension for generating missing tiles using nearby zoom levels
* Skip tiles drawn from features when no features overlap the tile
* Tile DAO approximate zoom level methods
* Tile Generator fix to save updated bounds in the Tile Matrix Set
* Tile Generator projection transformations only when projections differ
* geopackage-core version updated to 2.0.2

## [2.0.1](https://github.com/ngageoint/geopackage-java/releases/tag/2.0.1) (02-13-2018)

* Coverage Data extension (previously Elevation Extension)
* RTree Index Extension support
* Tile Generator contents bounding box fix to use the requested bounds
* GeoPackage creation example
* geopackage-core version updated to 2.0.1
* SQLite JDBC version updated to 3.21.0.1

## [2.0.0](https://github.com/ngageoint/geopackage-java/releases/tag/2.0.0) (11-20-2017)

* WARNING - BoundingBox.java (geopackage-core) coordinate constructor arguments order changed to (min lon, min lat, max lon, max lat)
  Pre-existing calls to BoundingBox coordinate constructor should swap the min lat and max lon values
* WARNING - TileGrid.java (geopackage-core) constructor arguments order changed to (minX, minY, maxX, maxY)
  Pre-existing calls to TileGrid constructor should swap the minY and maxX values
* geopackage-core version updated to 2.0.0
* Attribute, Feature, and Tile User Row Sync implementations
* Query support for "columns as"
* Feature Table Index row syncing
* Improved feature row geometry blob handling
* Feature Tiles and Feature Tile Gen geometry simplifications
* Feature Tile Gen increased default max features per tile to 5000
* Tile Reader creates contents with the same SRS as the Tile Matrix Set
* tiff version updated to 2.0.0
* maven-gpg-plugin version 1.6

## [1.3.1](https://github.com/ngageoint/geopackage-java/releases/tag/1.3.1) (07-13-2017)

* geopackage-core version updated to 1.3.1
* Bounding of degree projected boxes before Web Mercator transformations

## [1.3.0](https://github.com/ngageoint/geopackage-java/releases/tag/1.3.0) (06-27-2017)

* geopackage-core version updated to 1.3.0
* tiff version updated to 1.0.3
* Copy constructors for user table (features, tiles, attributes) row objects
* Improved date column support for user tables (features, tiles, attributes)

## [1.2.2](https://github.com/ngageoint/geopackage-java/releases/tag/1.2.2) (06-12-2017)

* geopackage-core version updated to 1.2.2
* tiff version updated to 1.0.2
* Elevation Extension scale and offset columns changed to be non nullable
* URL Tile Generator handle URL redirects

## [1.2.1](https://github.com/ngageoint/geopackage-java/releases/tag/1.2.1) (02-02-2017)

* Elevation Extension support (PNG & TIFF)
* geopackage-core version updated to 1.2.1
* User Attributes table support
* tiff-java dependency for TIFF support
* Elevation query algorithms including Nearest Neighbor, Bilinear, and Bicubic
* Elevation unbounded results elevation queries
* Table and column name SQL quotations to allow uncommon but valid names
* Zoom level determination using width and height
* GeoPackage application id and user version
* OrmLite JDBC version updated to 5.0
* SQLite JDBC version updated to 3.16.1

## [1.2.0](https://github.com/ngageoint/geopackage-java/releases/tag/1.2.0) (06-22-2016)

* Tile Reader (creates a GeoPackage from tile image files) updated to support image reprojections
* Tile Writer (writes tile image files from a GeoPackage) updated to support image reprojections
* Tile Writer user specified tile width and height arguments
* Tile Retriever providing common XYZ tile retrieval functionality
* Tile Creator providing common tile generation functionality
* Removal of TileDraw, replaced by Tile Retriever and Tile Creator
* Tile DAO changed to work with any projection units
* Tile Generator support for multiple projections, such as WGS84 in addition to Web Mercator
* URL Tile Generator changed to use provided projection in place of parsing URL

## [1.1.9](https://github.com/ngageoint/geopackage-java/releases/tag/1.1.9) (05-10-2016)

* GeoPackage 1.1.0 spec updates
* geopackage-core version updated to 1.1.8
* GeoPackage Connection column exists and query single result method implementations
* Use updated projection calls by passing Spatial Reference Systems

## [1.1.8](https://github.com/ngageoint/geopackage-java/releases/tag/1.1.8) (04-18-2016)

* geopackage-core version updated to 1.1.7

## [1.1.7](https://github.com/ngageoint/geopackage-java/releases/tag/1.1.7) (02-19-2016)

* geopackage-core version updated to 1.1.6
* Feature Tile Table Linker implementation with methods for retrieving data access objects

## [1.1.6](https://github.com/ngageoint/geopackage-java/releases/tag/1.1.6) (02-02-2016)

* geopackage-core version updated to 1.1.5
* Feature Tile Generator linking between feature and tile tables

## [1.1.5](https://github.com/ngageoint/geopackage-java/releases/tag/1.1.5) (01-20-2016)

* Standalone tile generator fix to save tile progress from current zoom level when canceled
* Standalone tile generator zoom level specific progress logging
* URL Tile Generator multiple tile download attempts upon failure

## [1.1.4](https://github.com/ngageoint/geopackage-java/releases/tag/1.1.4) (01-15-2016)

* geopackage-core version updated to 1.1.4 for proj4j dependency location change

## [1.1.3](https://github.com/ngageoint/geopackage-java/releases/tag/1.1.3) (12-16-2015)

* geopackage-core version updated to 1.1.3 for Geometry projection transformations
* Tile Draw image bytes shortcut methods

## [1.1.2](https://github.com/ngageoint/geopackage-java/releases/tag/1.1.2) (12-14-2015)

* geopackage-core version updated to 1.1.2 - [Core Issue #14](https://github.com/ngageoint/geopackage-core-java/issues/14)
* GeoPackage methods: execute SQL, query, foreign key check, integrity check, quick integrity check
* Tile Generator with URL and Feature Tile Generator implementations - [Issue #13](https://github.com/ngageoint/geopackage-java/issues/13)
* URL and Feature Tile Generator command line implementations
* ORMLite log level changed from debug to info
* Tile Writer performance improvements when writing sparse GeoPackage tile tables
* Added org.xerial.thirdparty nestedvm dependency which was removed in 3.8 versions of xerial sqlite-jdbc to suppress invalid warning logs

## [1.1.1](https://github.com/ngageoint/geopackage-java/releases/tag/1.1.1) (11-20-2015)

* Javadoc project links to geopackage-core and wkb
* Project Feature DAO bounding box when not in the same projection
* geopackage-core version updated to 1.1.1 - [Issue #11](https://github.com/ngageoint/geopackage-java/issues/11)
* min and max column query methods - [Issue #9](https://github.com/ngageoint/geopackage-java/issues/9)
* TileDao methods, query for tile grid or bounding box at zoom level - [Issue #10](https://github.com/ngageoint/geopackage-java/issues/10)

## [1.1.0](https://github.com/ngageoint/geopackage-java/releases/tag/1.1.0) (10-08-2015)

* NGA Table Index Extension implementation - http://ngageoint.github.io/GeoPackage/docs/extensions/geometry-index.html
* Feature and Tile DAO get bounding box method

## [1.0.1](https://github.com/ngageoint/geopackage-java/releases/tag/1.0.1) (09-23-2015)

* Upgrading geopackage-core version to 1.0.1 to get added GeoPackageCache functionality

## [1.0.0](https://github.com/ngageoint/geopackage-java/releases/tag/1.0.0) (09-15-2015)

* Initial Release<|MERGE_RESOLUTION|>--- conflicted
+++ resolved
@@ -6,16 +6,10 @@
 
 ## 6.1.3 (TBD)
 
-<<<<<<< HEAD
-* ormlite-jdbc version 6.1
-* tiff version 3.0.0
-* Bounding Box world bounds shortcuts for WGS84 and Web Mercator
-=======
 * geopackage-core version 6.1.2
 * ormlite-jdbc version 6.1
 * tiff version 3.0.0
 * TileCreator dynamic separated tile width and height determination adjustment
->>>>>>> 7079093e
 
 ## [6.1.2](https://github.com/ngageoint/geopackage-java/releases/tag/6.1.2) (12-17-2021)
 
