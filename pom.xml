<project xmlns="http://maven.apache.org/POM/4.0.0" xmlns:xsi="http://www.w3.org/2001/XMLSchema-instance"
	xsi:schemaLocation="http://maven.apache.org/POM/4.0.0 http://maven.apache.org/xsd/maven-4.0.0.xsd">
	<modelVersion>4.0.0</modelVersion>
	<groupId>mil.nga.geopackage</groupId>
	<artifactId>geopackage</artifactId>
	<version>3.0.1</version>
	<packaging>jar</packaging>
	<name>GeoPackage</name>
	<url>https://github.com/ngageoint/geopackage-java</url>
	<description>GeoPackage Java implementation</description>
	<scm>
		<url>git@github.com:ngageoint/geopackage-java.git</url>
		<connection>scm:git:git@github.com:ngageoint/geopackage-java.git</connection>
		<developerConnection>scm:git:git@github.com:ngageoint/geopackage-java.git</developerConnection>
	</scm>
	<licenses>
		<license>
			<name>The MIT License (MIT)</name>
			<url>https://github.com/ngageoint/geopackage-java/blob/master/LICENSE.txt</url>
			<distribution>repo</distribution>
		</license>
	</licenses>
	<organization>
		<name>National Geospatial-Intelligence Agency</name>
		<url>https://www.nga.mil/</url>
	</organization>
	<developers>
		<developer>
			<id>bosborn</id>
			<name>Brian Osborn</name>
			<email>osbornb@bit-sys.com</email>
			<organization>BIT Systems</organization>
			<organizationUrl>https://www.bit-sys.com</organizationUrl>
			<roles>
				<role>developer</role>
			</roles>
			<timezone>UTC−07</timezone>
		</developer>
	</developers>
	<properties>
		<maven.compiler.source>1.7</maven.compiler.source>
		<maven.compiler.target>1.7</maven.compiler.target>
	</properties>
	<dependencies>
		<dependency>
			<groupId>mil.nga.geopackage</groupId>
			<artifactId>geopackage-core</artifactId>
<<<<<<< HEAD
			<version>2.0.3</version>
=======
			<version>3.0.0</version>
>>>>>>> 84074f99
		</dependency>
		<dependency>
			<groupId>mil.nga</groupId>
			<artifactId>tiff</artifactId>
			<version>2.0.0</version>
		</dependency>
		<dependency>
			<groupId>com.j256.ormlite</groupId>
			<artifactId>ormlite-jdbc</artifactId>
			<version>5.0</version>
		</dependency>
		<dependency>
			<groupId>org.xerial</groupId>
			<artifactId>sqlite-jdbc</artifactId>
			<version>3.21.0.1</version>
		</dependency>
		<dependency>
			<groupId>org.xerial.thirdparty</groupId>
			<artifactId>nestedvm</artifactId>
			<version>1.0</version>
		</dependency>
		<dependency>
			<groupId>junit</groupId>
			<artifactId>junit</artifactId>
			<version>4.12</version>
			<scope>test</scope>
		</dependency>
	</dependencies>

	<profiles>
		<profile>
			<id>standalone</id>
			<build>
				<finalName>${project.artifactId}-${project.version}-standalone</finalName>
				<plugins>
					<plugin>
						<artifactId>maven-compiler-plugin</artifactId>
						<version>3.1</version>
						<configuration>
							<source>1.7</source>
							<target>1.7</target>
						</configuration>
					</plugin>
					<plugin>
						<groupId>org.apache.maven.plugins</groupId>
						<artifactId>maven-shade-plugin</artifactId>
						<version>2.3</version>
						<executions>
							<execution>
								<phase>package</phase>
								<goals>
									<goal>shade</goal>
								</goals>
								<configuration>
									<createDependencyReducedPom>false</createDependencyReducedPom>
									<transformers>
										<transformer
											implementation="org.apache.maven.plugins.shade.resource.ManifestResourceTransformer">
											<mainClass>mil.nga.geopackage.io.TileReader</mainClass>
										</transformer>
										<transformer
											implementation="org.apache.maven.plugins.shade.resource.IncludeResourceTransformer">
											<resource>META-INF/README.md</resource>
											<file>README.md</file>
										</transformer>
										<transformer
											implementation="org.apache.maven.plugins.shade.resource.IncludeResourceTransformer">
											<resource>META-INF/LICENSE.txt</resource>
											<file>LICENSE.txt</file>
										</transformer>
										<transformer
											implementation="org.apache.maven.plugins.shade.resource.DontIncludeResourceTransformer">
											<resource>.txt</resource>
										</transformer>
									</transformers>
								</configuration>
							</execution>
						</executions>
					</plugin>
				</plugins>
			</build>
		</profile>
	</profiles>

	<build>
		<plugins>
			<plugin>
				<groupId>org.apache.maven.plugins</groupId>
				<artifactId>maven-source-plugin</artifactId>
				<version>2.2.1</version>
				<executions>
					<execution>
						<id>attach-sources</id>
						<goals>
							<goal>jar-no-fork</goal>
						</goals>
					</execution>
				</executions>
			</plugin>
			<plugin>
				<groupId>org.apache.maven.plugins</groupId>
				<artifactId>maven-javadoc-plugin</artifactId>
				<version>2.9.1</version>
				<configuration>
					<links>
						<link>http://ngageoint.github.io/geopackage-core-java/docs/api/</link>
						<link>http://ngageoint.github.io/simple-features-wkb-java/docs/api/</link>
						<link>http://ngageoint.github.io/simple-features-java/docs/api/</link>
						<link>http://ngageoint.github.io/tiff-java/docs/api/</link>
						<link>http://ormlite.com/javadoc/ormlite-core/</link>
						<link>http://ormlite.com/javadoc/ormlite-jdbc/</link>
					</links>
				</configuration>
				<executions>
					<execution>
						<id>attach-javadocs</id>
						<goals>
							<goal>jar</goal>
						</goals>
						<configuration>
							<additionalparam>-Xdoclint:none</additionalparam>
						</configuration>
					</execution>
				</executions>
			</plugin>
			<plugin>
				<groupId>org.apache.maven.plugins</groupId>
				<artifactId>maven-gpg-plugin</artifactId>
				<version>1.6</version>
				<executions>
					<execution>
						<id>sign-artifacts</id>
						<phase>deploy</phase>
						<goals>
							<goal>sign</goal>
						</goals>
					</execution>
				</executions>
			</plugin>
			<plugin>
				<groupId>org.sonatype.plugins</groupId>
				<artifactId>nexus-staging-maven-plugin</artifactId>
				<version>1.6.3</version>
				<extensions>true</extensions>
				<configuration>
					<serverId>ossrh</serverId>
					<nexusUrl>https://oss.sonatype.org/</nexusUrl>
					<autoReleaseAfterClose>true</autoReleaseAfterClose>
				</configuration>
			</plugin>
		</plugins>
	</build>

	<distributionManagement>
		<snapshotRepository>
			<id>ossrh</id>
			<url>https://oss.sonatype.org/content/repositories/snapshots</url>
		</snapshotRepository>
		<repository>
			<id>ossrh</id>
			<url>https://oss.sonatype.org/service/local/staging/deploy/maven2/</url>
		</repository>
	</distributionManagement>

</project><|MERGE_RESOLUTION|>--- conflicted
+++ resolved
@@ -45,11 +45,7 @@
 		<dependency>
 			<groupId>mil.nga.geopackage</groupId>
 			<artifactId>geopackage-core</artifactId>
-<<<<<<< HEAD
-			<version>2.0.3</version>
-=======
-			<version>3.0.0</version>
->>>>>>> 84074f99
+			<version>3.0.1</version>
 		</dependency>
 		<dependency>
 			<groupId>mil.nga</groupId>
